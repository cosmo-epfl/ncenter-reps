import numpy as np
import scipy as sp
from copy import deepcopy
import itertools
from rascal.utils import spherical_expansion_reshape, lm_slice
from rascal.representations import SphericalExpansion

def compute_rhoi(frame, spex, hypers):
    # computes <nlm|rho_i> - the basic atom-centered equivariant
    return spherical_expansion_reshape(spex.transform(frame).get_features(spex), **hypers)

def compute_gij(frame, spex, hypers):
    # computes <nlm|rho_ij^0; g> - the basic pair equivariant
    # can be done all in one go by tagging each atom as being a separate species
    sel = frame.copy()
    sel.numbers[:]= range(len(frame.numbers))
    return spherical_expansion_reshape(spex.transform(sel).get_features(spex), **hypers)

def compute_rho1ij(rhoi, gij, cg):
    """ computes |rho^1_ij> - the pair invariant"""
    # natom, natom, nel, nmax, nmax, lmax+1
    shape = (rhoi.shape[0],  rhoi.shape[0],
             rhoi.shape[1],  rhoi.shape[2],
             gij.shape[2],  int(np.sqrt(rhoi.shape[3])))
    rho1ij = np.zeros(shape)

    for l in range(shape[5]):
        rho1ij[...,l] = cg.combine_einsum(rhoi[...,lm_slice(l)], gij[...,lm_slice(l)],
                                                L=0, combination_string="ian,ijN->ijanN")[...,0]
        return rho1ij

def compute_rho1i_lambda(rhoi, L, cg):
    """ computes |rho^1_i; lm>, one-center, radial equivariant (just a slice of the <nlm|rhoi>"""
    # natom, nel, nmax, lmax+1
    rhoi = rhoi.reshape((rhoi.shape[0], -1, rhoi.shape[-1]))
    parity = np.ones(rhoi.shape[1])
    return rhoi[..., lm_slice(L)], parity

def compute_rho2i_lambda(rhoi, L, cg):
    """ computes |rho^2_i; lm> - lambda-SOAP - using CG utilities from librascal"""

    lmax = int(np.sqrt(rhoi.shape[-1])) -1
    # can't work out analytically how many terms we have, so we precompute it here
    nl = 0
    for l1 in range(lmax + 1):
        for l2 in range(l1, lmax + 1):  # only need l2>=l1
            if l2 - l1 > L or l2 + l1 < L:
                continue
            nl += 1

    # natom, nel, nmax, nel, nmax, nl, M
    shape = (rhoi.shape[0],
             rhoi.shape[1],  rhoi.shape[2],
             rhoi.shape[1],  rhoi.shape[2],
             nl, 2*L+1)
    rho2ilambda = np.zeros(shape)
    parity = np.ones(nl, dtype = int)*(1-2*(L%2))

    il = 0
    for l1 in range(lmax+1):
        for l2 in range(l1, lmax+1):
            if l2 - l1 > L or l2 + l1 < L:
                continue
            rho2ilambda[...,il,:] = cg.combine_einsum(rhoi[...,lm_slice(l1)], rhoi[...,lm_slice(l2)],
                                                L, combination_string="ian,iAN->ianAN")
            parity[il] *= (1-2*(l1%2)) * (1-2*(l2%2))
            il += 1

    return rho2ilambda, parity

def compute_rho3i_lambda(rho2i_l, rhoi, L, cg, prho2i_l):
<<<<<<< HEAD
    """ computes |rho^3_i; lm> - lambda-SOAP - using CG utilities from librascal, takes a dictionary of
    rho2i[l] as input"""
=======
    """ computes |rho^3_i; lm> - lambda-SOAP - using CG utilities from librascal, takes a dictionary of rho2i[l] as input"""
>>>>>>> 86d0256c
    lmax = int(np.sqrt(rhoi.shape[-1])) -1
    # can't work out analytically how many terms we have, so we precompute it here
    nl = 0
    for l1 in range(0,lmax + 1):
        for l2 in range(l1, lmax + 1): # only need l2>=l1
            nl1l2=0
            for k in range(abs(l1-l2), min((l1+l2), lmax+1)+1): #intermediate coupling
                nl1l2+=1
                for l3 in range(l2, lmax + 1): # only need l3>=l2
                    if abs(k - l3) > L or l3 + k < L:
                        continue
<<<<<<< HEAD

=======
>>>>>>> 86d0256c
                    nl += 1

    shape = (rhoi.shape[0],
             rhoi.shape[1],  rhoi.shape[2],
             rhoi.shape[1],  rhoi.shape[2],
             rhoi.shape[1],  rhoi.shape[2],
             nl, 2*L+1)
    rho3ilambda = np.zeros(shape)
    parity = np.ones(nl, dtype = int)*(1-2*(L%2))

    il = 0
    for l1 in range(0, lmax + 1):
        for l2 in range(l1, lmax + 1): # only need l2>=l1
            il1l2=0
            for k in range(abs(l1-l2), min((l1+l2), lmax+1)+1): #intermediate coupling
                for l3 in range(l2, lmax + 1): # only need l3>=l2
                    if abs(l3 - k) > L or l3 + k < L:
                        
                        continue
<<<<<<< HEAD
                    rho3ilambda[...,il,:] = mycg.combine_einsum(rhoi[..., lm_slice(l3)],
=======
#                     print(l1, l2, k, l3, L, il)
                    rho3ilambda[...,il,:] = cg.combine_einsum(rhoi[..., lm_slice(l3)], 
>>>>>>> 86d0256c
                                                              rho2i_l[k][...,il1l2,:],
                                                        L, combination_string="ian,iANbM->ianANbM")

                    parity[il] = prho2i_l[k][il1l2]* (1-2*(l3%2))*(1-2*(k%2))

                    il += 1
                il1l2+=1

    return rho3ilambda, parity


def compute_rho0ij_lambda(rhoi, gij, L, cg,  prfeats = None): # prfeats is (in analogy with rho2ijlambda) the parity, but is not really necessary)
    """ computes |rho^0_{ij}; lm> """
    rho0ij = gij[..., lm_slice(L)].reshape((gij.shape[0], gij.shape[1], -1, 2*L+1))
    return rho0ij, np.ones(rho0ij.shape[2])

def compute_rho1ij_lambda(rhoi, gij, L, cg, prfeats = None): # prfeats is (in analogy with rho2ijlambda) the parity, but is not really necessary
    """ computes |rho^1_{ij}; lm> """

    lmax = int(np.sqrt(gij.shape[-1])) -1
    # can't work out analytically how many terms we have, so we precompute it here
    nl = 0
    for l1 in range(lmax + 1):
        for l2 in range(lmax + 1):  # |rho_i> and |rho_ij; g> are not symmetric so we need all l2
            if abs(l2 - l1) > L or l2 + l1 < L:
                continue
            nl += 1

    rhoi = rhoi.reshape((rhoi.shape[0], -1, rhoi.shape[-1]))
    # natom, natom, nel*nmax, nmax, lmax+1, lmax+1, M
    shape = (rhoi.shape[0], rhoi.shape[0],
             rhoi.shape[1] , gij.shape[2], nl, 2*L+1)
    rho1ijlambda = np.zeros(shape)
    parity = np.ones(nl, dtype = int)*(1-2*(L%2))

    il = 0
    for l1 in range(lmax+1):
        for l2 in range(lmax+1):
            if abs(l2 - l1) > L or l2 + l1 < L:
                continue
            rho1ijlambda[:,:,:,:,il] = cg.combine_einsum(rhoi[...,lm_slice(l1)], gij[...,lm_slice(l2)],
                                                L, combination_string="in,ijN->ijnN")
            parity[il] *= (1-2*(l1%2)) * (1-2*(l2%2))
            il+=1

    return rho1ijlambda, parity

def compute_rho1ijp_lambda(rhoi, gij, L, cg, prfeats = None): # prfeats is (in analogy with rho2ijlambda) the parity, but is not really necessary
    """ computes |rho^1p_{ij}; lm>, i.e. the pair term decorated with the description of the j-atom! """


    lmax = int(np.sqrt(gij.shape[-1])) -1
    # can't work out analytically how many terms we have, so we precompute it here
    nl = 0
    for l1 in range(lmax + 1):
        for l2 in range(lmax + 1):  # |rho_i> and |rho_ij; g> are not symmetric so we need all l2
            if abs(l2 - l1) > L or l2 + l1 < L:
                continue
            nl += 1

    rhoi = rhoi.reshape((rhoi.shape[0], -1, rhoi.shape[-1]))
    # natom, natom, nel*nmax, nmax, lmax+1, lmax+1, M
    shape = (rhoi.shape[0], rhoi.shape[0],
             rhoi.shape[1] , gij.shape[2], nl, 2*L+1)
    rho1ijplambda = np.zeros(shape)
    parity = np.ones(nl, dtype = int)*(1-2*(L%2))

    il = 0
    for l1 in range(lmax+1):
        for l2 in range(lmax+1):
            if abs(l2 - l1) > L or l2 + l1 < L:
                continue
            rho1ijplambda[:,:,:,:,il] = cg.combine_einsum(rhoi[...,lm_slice(l1)], gij[...,lm_slice(l2)],
                                                L, combination_string="jn,ijN->ijnN")  # <-- this should be the only difference with the rho1j_lambda implementation!!!
            parity[il] *= (1-2*(l1%2)) * (1-2*(l2%2))
            il+=1
    return rho1ijplambda, parity

def compute_all_rho1ijp_lambda(rhoi, gij, cg, rhoijp_pca=None):
    lmax = int(np.sqrt(rhoi.shape[-1])) -1
    rhoijp = {}
    prhoijp = {}
    for sL in range(lmax+1):
        rhoijp[sL], prhoijp[sL] = compute_rho1ijp_lambda(rhoi, gij, sL, cg)
        if rhoijp_pca is not None:
            rhoijp[sL], prhoijp[sL] = apply_rhoij_pca(rhoijp[sL], prhoijp[sL], rhoijp_pca)
    return rhoijp, prhoijp


def compute_rho11ijp_lambda(rhoi, rhoij_l, L, cg, prfeats):
    """ computes |rho^11p_{ij}; lm>, i.e. the pair term decorated with the description of the j-atom AND the i-atom! """

    lmax = int(np.sqrt(rhoi.shape[-1])) -1

    # "flatten" rhoij_l
    nrhoij = {}
    for l2 in range(lmax+1):
        nrhoij[l2] = rhoij_l[l2].reshape(rhoij_l[l2].shape[:2]+(-1,)+rhoij_l[l2].shape[-2:])
    rhoij_l = nrhoij

    # "flatten" rhoi
    rhoi = rhoi.reshape((rhoi.shape[0], -1, rhoi.shape[-1]))

    # can't work out analytically how many terms we have, so we precompute it here
    nl = 0
    for l1 in range(lmax+1):
        for l2 in range(lmax+1):   # can't use symmetry when combining rhoi and rhoij features
            if abs(l2 - l1) > L or l2 + l1 < L:
                continue
            nl += rhoij_l[l1].shape[-2]   # l-soap indices

    # natom, natom, nel, nmax, nrhoij, nl, M
    # if we do PCA, all the rho2 indices are collapsed
    shape = rhoij_l[0].shape[:3] + (rhoi.shape[1], nl, 2*L+1)

    rho11ijp = np.zeros(shape)
    prho11ijp = np.zeros(nl)

    jl = 0
    for l1 in range(lmax+1):
        n2j = rhoij_l[l1].shape[-2]
        for l2 in range(lmax+1):   # can't use symmetry when combining rhoi and rhoij features
            if abs(l2 - l1) > L or l2 + l1 < L:
                continue
            rho11ijp[...,jl:jl+n2j,:] = cg.combine_einsum(rhoij_l[l1][...], rhoi[...,lm_slice(l2)],
                                                L, combination_string="ijkf,iq->ijkqf")
            prho11ijp[jl:jl+n2j] = prfeats[l1] * (1-2*(l1%2)) * (1-2*(l2%2))
            jl += n2j
    prho11ijp *= (1-2*(L%2))
    return rho11ijp, prho11ijp

def compute_rho2ij_lambda(rho2i_l, gij, L, cg, prho2i):
    """ computes |rho^2_{ij}; lm> """

    lmax = int(np.sqrt(gij.shape[-1])) - 1

    nl = 0
    for l1 in range(lmax+1):
        for l2 in range(lmax+1):   # can't use symmetry when combining rhoi and rhoij features
            if abs(l2 - l1) > L or l2 + l1 < L:
                continue
            nl += rho2i_l[l1].shape[-2]   # l-soap indices

    # natom, natom, nel, nmax, nmax, nl, M
    # if we do PCA, all the rho2 indices are collapsed
    shape = gij.shape[:3] + (
            rho2i_l[0].shape[1:5] if len(rho2i_l[0].shape)>4 else () ) + (
             nl,
             2*L+1)

    rho2ij = np.zeros(shape)
    prho2ij = np.zeros(nl)

    il = 0
    for l1 in range(lmax+1):
        n2i = rho2i_l[l1].shape[-2]
        for l2 in range(lmax+1):   # can't use symmetry when combining rhoi and rhoij features
            if abs(l2 - l1) > L or l2 + l1 < L:
                continue
            rho2ij[...,il:il+n2i,:] = cg.combine_einsum(rho2i_l[l1], gij[...,lm_slice(l2)],
                                                L, combination_string="i...k,ijP->ijP...k")
            prho2ij[il:il+n2i] = prho2i[l1] * (1-2*(l1%2)) * (1-2*(l2%2))
            il += n2i
    prho2ij *= (1-2*(L%2))
    return rho2ij, prho2ij


def compute_rhoi_pca(rhoi, npca):
    """ computes PCA contraction with combined elemental and radial channels.
    returns the contraction matrices
    """

    # compresses further the spherical expansion features across species
    pca_vh = []
    s_sph = []
    lmax = int(np.sqrt(rhoi.shape[-1]))-1
    for l in range(lmax+1):
        xl = np.moveaxis(rhoi[:,:,:,lm_slice(l)],3,1).reshape((rhoi.shape[0]*(2*l+1),-1))
        u, s, vt = sp.sparse.linalg.svds(xl, k=(min(xl.shape)-1), return_singular_vectors='vh')
        s_sph.append(s[::-1])
        pca_vh.append(vt[-npca:][::-1].T)
    return pca_vh, s_sph

def apply_rhoi_pca(rhoi, pca):
    npca = pca[0].shape[-1]
    crhoi = np.zeros((rhoi.shape[0],1,npca,rhoi.shape[-1]))
    lmax = int(np.sqrt(rhoi.shape[-1]))-1
    for l in range(lmax+1):
        xl = np.moveaxis(rhoi[:,:,:,lm_slice(l)],-1,1).reshape((rhoi.shape[0]*(2*l+1),-1))
        crhoi[...,lm_slice(l)] = np.moveaxis((xl@pca[l]).reshape(rhoi.shape[0],2*l+1,1,npca),1,-1)
    return crhoi

def compute_all_rho1i_lambda(rhoi, cg, rhoi_pca=None):
    lmax = int(np.sqrt(rhoi.shape[-1])) -1
    if rhoi_pca is None:
        rhoi = rhoi.copy().reshape((rhoi.shape[0],-1, rhoi.shape[-1]))
    else:
        rhoi = apply_rhoi_pca(rhoi, rhoi_pca)
    return rhoi, None

def compute_rho2i_pca(rhoi, cg, npca, progress = (lambda x:x)):
    """ computes PCA contraction with combined elemental and radial channels.
    returns the contraction matrices
    """

    # compresses across ALL q-channels, but treat separately the symmetry l-channels and the parity
    pca_vh = {}
    s_rho2i = {}
    lmax = int(np.sqrt(rhoi.shape[-1]))-1
    for l in progress(range(lmax+1)):
        rho2il, prho2il = compute_rho2i_lambda(rhoi, l, cg)
        for pi in [-1,1]:
            ipi = np.where(prho2il==pi)[0]
            if len(ipi) ==0:
                continue
            xl = np.moveaxis(rho2il[...,ipi,:],-1,1).reshape((rho2il.shape[0]*(2*l+1),-1))
            u, s, vt = sp.sparse.linalg.svds(xl, k=(min(min(xl.shape)-1,npca*2)), return_singular_vectors='vh')
            pca_vh[(l,pi)]=vt[-npca:][::-1].T
            s_rho2i[(l,pi)] = s[::-1]

    return pca_vh, s_rho2i

def apply_rho2i_pca(rho2i, prho2i, pca):
    l = (rho2i.shape[-1]-1)//2
    cxl = []
    pxl = []
    for pi in [-1,1]:
        ipi = np.where(prho2i==pi)[0]
        if len(ipi) ==0:
            continue
        xl = np.moveaxis(rho2i[...,ipi,:],-1,1).reshape((rho2i.shape[0]*(2*l+1),-1))
        cxl.append(xl @ pca[(l,pi)])
        pxl.append(pi*np.ones(cxl[-1].shape[-1],dtype=int))
    cxl = np.moveaxis(np.concatenate(cxl, axis=1).reshape(rho2i.shape[0],(2*l+1),-1),1,2)
    pxl = np.hstack(pxl)
    return cxl, pxl

def compute_all_rho2i_lambda(rhoi, cg, rho2i_pca=None):
    lmax = int(np.sqrt(rhoi.shape[-1])) -1
    rho2i = {}
    prho2i = {}
    for sL in range(lmax+1):
        rho2i[sL], prho2i[sL] = compute_rho2i_lambda(rhoi, sL, cg)
        if rho2i_pca is not None:
            rho2i[sL], prho2i[sL] = apply_rho2i_pca(rho2i[sL], prho2i[sL], rho2i_pca)
    return rho2i, prho2i

def compute_rhoij_pca(frames, hypers, cg, nu, npca, rho1i_pca=None, rho2i_pca=None, lmax=None, progress = (lambda x:x)):
    """ computes PCA contraction for pair features. do one frame at a time because of memory """

    spex = SphericalExpansion(**hypers)
    hypers_ij = deepcopy(hypers)
    hypers_ij["expansion_by_species_method"] = "structure wise"
    spex_ij = SphericalExpansion(**hypers_ij)

    if lmax is None:
        lmax = hypers["max_angular"]
    pca = {}
    s_pca = {}
    cov = {}
    for f in progress(frames):
        frhoi = compute_rhoi(f, spex, hypers)
        fgij = compute_gij(f, spex_ij, hypers_ij)
        rhonui, prhonui = compute_all_rho1i_lambda(frhoi, cg, rho1i_pca)
        if nu > 1:
            rhonui, prhonui = compute_all_rho2i_lambda(rhonui, cg, rho2i_pca)

        for l in range(lmax+1):
            if nu==1:
                lrhoij, prhoij = compute_rho1ij_lambda(rhonui, fgij, l, cg, prhonui)
            else:
                lrhoij, prhoij = compute_rho2ij_lambda(rhonui, fgij, l, cg, prhonui)
            for pi in [-1,1]:
                ipi = np.where(prhoij==pi)[0]
                if len(ipi) ==0:
                    continue
                xl = np.moveaxis(lrhoij[...,ipi,:],-1,1).reshape((lrhoij.shape[0]*lrhoij.shape[1]*(2*l+1),-1))
                if not (l,pi) in cov:
                    cov[(l,pi)] = xl.T@xl
                else:
                    cov[(l,pi)] += xl.T@xl
    for k in progress(list(cov.keys())):
        u, s, vt = sp.sparse.linalg.svds(cov[k], k=min(npca*2, len(cov[k])-1), return_singular_vectors='vh')
        s_pca[k]=s[::-1]
        pca[k] = vt[-npca:][::-1].T
    return pca, s_pca

def apply_rhoij_pca(rhoij, prhoij, pca):
    l = (rhoij.shape[-1]-1)//2
    cxl = []
    pxl = []
    for pi in [-1,1]:
        ipi = np.where(prhoij==pi)[0]
        if len(ipi) ==0:
            continue
        xl = np.moveaxis(rhoij[...,ipi,:],-1,2).reshape((rhoij.shape[0]*rhoij.shape[1]*(2*l+1),-1))
        cxl.append(xl @ pca[(l,pi)])
        pxl.append(pi*np.ones(cxl[-1].shape[-1],dtype=int))
    cxl = np.moveaxis(np.concatenate(cxl, axis=1).reshape(rhoij.shape[0],rhoij.shape[1],(2*l+1),-1),2,-1)
    pxl = np.hstack(pxl)
    return cxl, pxl
<|MERGE_RESOLUTION|>--- conflicted
+++ resolved
@@ -69,12 +69,8 @@
     return rho2ilambda, parity
 
 def compute_rho3i_lambda(rho2i_l, rhoi, L, cg, prho2i_l):
-<<<<<<< HEAD
     """ computes |rho^3_i; lm> - lambda-SOAP - using CG utilities from librascal, takes a dictionary of
     rho2i[l] as input"""
-=======
-    """ computes |rho^3_i; lm> - lambda-SOAP - using CG utilities from librascal, takes a dictionary of rho2i[l] as input"""
->>>>>>> 86d0256c
     lmax = int(np.sqrt(rhoi.shape[-1])) -1
     # can't work out analytically how many terms we have, so we precompute it here
     nl = 0
@@ -86,10 +82,6 @@
                 for l3 in range(l2, lmax + 1): # only need l3>=l2
                     if abs(k - l3) > L or l3 + k < L:
                         continue
-<<<<<<< HEAD
-
-=======
->>>>>>> 86d0256c
                     nl += 1
 
     shape = (rhoi.shape[0],
@@ -109,12 +101,7 @@
                     if abs(l3 - k) > L or l3 + k < L:
                         
                         continue
-<<<<<<< HEAD
-                    rho3ilambda[...,il,:] = mycg.combine_einsum(rhoi[..., lm_slice(l3)],
-=======
-#                     print(l1, l2, k, l3, L, il)
                     rho3ilambda[...,il,:] = cg.combine_einsum(rhoi[..., lm_slice(l3)], 
->>>>>>> 86d0256c
                                                               rho2i_l[k][...,il1l2,:],
                                                         L, combination_string="ian,iANbM->ianANbM")
 
